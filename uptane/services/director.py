"""
<Program Name>
  director.py

<Purpose>
  A core module that provides needed functionality for an Uptane-compliant
  Director. This CAN remain largely unchanged in real use. It is upon this that
  a full director is built to OEM specifications. A sample of such a Director
  is in demo_director_svc.py.

  Fundamentally, this code translates lists of vehicle software assignments
  (roughly mapping ECU IDs to targets) into signed metadata suitable for sending
  to a vehicle.

  In particular, this code supports:

    - Initialization of a director given vehicle info, ECU info, ECU public
      keys, Director private keys, etc.

    - Registration of new ECUs, given serial and public key

    - Validation of ECU manifests, supporting BER

    - Validation of ECU manifests, supporting BER

    - Writing of BER-encoded signed targets metadata for a given vehicle, given
      as input a map of ecu serials to target info (or filenames from which to
      extract target info), including BER encoding

"""
from __future__ import unicode_literals

import uptane
import uptane.formats
import uptane.services.inventorydb as inventorydb
import tuf
import tuf.formats
import tuf.repository_tool as rt
#import asn1_conversion as asn1
from uptane import GREEN, RED, YELLOW, ENDCOLORS

<<<<<<< HEAD
import os
=======
from six.moves import getcwd
>>>>>>> 0169f486

log = uptane.logging.getLogger('director')
log.addHandler(uptane.file_handler)
log.addHandler(uptane.console_handler)
log.setLevel(uptane.logging.DEBUG)



class Director:
  """
  See file's docstring.

  Fields:
    ecu_public_keys
      A dictionary mapping ECU_SERIAL (uptane.formats.ECU_SERIAL_SCHEMA) to
      the public key for that ECU (tuf.formats.ANYKEY_SCHEMA) for each ECU that
      the Director knows about

    ecus_by_vin
      A dictionary mapping VIN - the identifier for a known vehicle for
      which this is responsible - to a list of ECU Serials associated with that
      vehicle.
      This is used to both identify known VINs and associate ECUs with VINs.
      Identifying known ECUs is generally done instead by checking the
      ecu_public_keys field, since that is flat.
      A dictionary of lists of ECU Serials, indexed by VIN.
      e.g.:
          {'vin111': ['ecuserial12345', 'ecuserial6789'],
           'vin112': ['serialabc', 'serialdef']}

    key_dirroot_pri
      Private signing key for the root role in the Director's repositories

    key_dirtime_pri
      Private signing key for the timestamp role in the Director's repositories

    key_dirsnap_pri
      Private signing key for the snapshot role in the Director's repositories

    key_dirtarg_pri
      Private signing key for the targets role in the Director's repositories

    vehicle_repositories
      A dictionary of tuf.repository_tool.Repository objects, indexed by VIN.
      Each holds the Director metadata geared toward that particular vehicle.

    director_repos_dir
      The root directory in which the repositories for each vehicle reside.

  """


  def __init__(self,
    director_repos_dir,
    key_root_pri,
    key_root_pub,
    key_timestamp_pri,
    key_timestamp_pub,
    key_snapshot_pri,
    key_snapshot_pub,
    key_targets_pri,
    key_targets_pub,
    ecu_public_keys=dict(),
    ecus_by_vin=dict()):

    # TODO: Consider allowing multiple keys per role for the Director.
    # github.com/awwad/uptane/issues/20

    # if inventorydb is None:
    #   inventorydb = json.load()
    # self.inventorydb = {}

    tuf.formats.RELPATH_SCHEMA.check_match(director_repos_dir)

    for key in [
        key_root_pri, key_root_pub, key_timestamp_pri, key_timestamp_pub,
        key_snapshot_pri, key_snapshot_pub, key_targets_pri, key_targets_pub]:
      tuf.formats.ANYKEY_SCHEMA.check_match(key)

    for key in ecu_public_keys:
      tuf.formats.ANYKEY_SCHEMA.check_match(key)

    self.director_repos_dir = director_repos_dir

    self.key_dirroot_pri = key_root_pri
    self.key_dirroot_pub = key_root_pub
    self.key_dirtime_pri = key_timestamp_pri
    self.key_dirtime_pub = key_timestamp_pub
    self.key_dirsnap_pri = key_snapshot_pri
    self.key_dirsnap_pub = key_snapshot_pub
    self.key_dirtarg_pri = key_targets_pri
    self.key_dirtarg_pub = key_targets_pub

    self.ecu_public_keys = ecu_public_keys

    self.vehicle_repositories = dict()
    self.ecus_by_vin = dict() # This will be populated with ecus_by_vin shortly.
    for vin in ecus_by_vin:
      uptane.formats.VIN_SCHEMA.check_match(vin)
      self.add_new_vehicle(vin, ecus_by_vin[vin])






  def register_ecu_serial(self, ecu_serial, ecu_key, vin):
    """
    Set the expected public key for signed messages from the ECU with the given
    ECU Serial. If signed messages purportedly coming from the ECU with that
    ECU Serial are not signed by the given key, they will not be trusted.

    This also associates the ECU Serial with the given VIN, so that the
    Director will treat this ECU as part of that vehicle.

    Exceptions
      uptane.UnknownVehicle
        if the VIN is not known.

      uptane.Spoofing
        if the given ECU Serial already has a registered public key.
        (That is, this public method is not how you should replace the public
        key a given ECU uses.)

      uptane.FormatError or tuf.FormatError
        if the arguments do not fit the correct format.
    """
    uptane.formats.VIN_SCHEMA.check_match(vin)
    uptane.formats.ECU_SERIAL_SCHEMA.check_match(ecu_serial)
    tuf.formats.ANYKEY_SCHEMA.check_match(ecu_key)

    if vin not in self.ecus_by_vin:
      # TODO: Should we also log here? Review logging before exceptions
      # throughout the reference implementation.
      raise uptane.UnknownVehicle('The given VIN does not correspond to a '
          'vehicle known to this Director.')

    elif ecu_serial in self.ecu_public_keys:
      log.error(YELLOW + 'Rejecting an attempt to register a public key to an '
          'ECU Serial when that ECU Serial already has a public key registered '
          'to it.' + ENDCOLORS)
      raise uptane.Spoofing('This ecu_serial has already been registered. '
          'Rejecting registration request.')

    else:
      assert ecu_serial not in self.ecus_by_vin[vin], 'Programming error: ' + \
          'The given ECU Serial was not in ecu_public_keys but WAS in ' + \
          'ecus_by_vin. That should not be possible.'

      # Register the public key.
      self.ecu_public_keys[ecu_serial] = ecu_key

      # Associate this ECU with the given VIN's vehicle.
      self.ecus_by_vin[vin].append(ecu_serial)

      log.info(
          GREEN + 'Registered a new ECU, ' + repr(ecu_serial) + ' in '
          'vehicle ' + repr(vin) + ' with ECU public key: ' + repr(ecu_key) +
          ENDCOLORS)





  def validate_ecu_manifest(self, ecu_serial, signed_ecu_manifest):
    """
    Arguments:
      ecuid: uptane.formats.ECU_SERIAL_SCHEMA
      manifest: uptane.formats.SIGNABLE_ECU_VERSION_MANIFEST_SCHEMA
    """
    uptane.formats.SIGNABLE_ECU_VERSION_MANIFEST_SCHEMA.check_match(
        signed_ecu_manifest)

    # If it doesn't match expectations, error out here.

    if ecu_serial != signed_ecu_manifest['signed']['ecu_serial']:
      raise uptane.Spoofing('Received a spoofed or mistaken manifest: supposed '
          'origin ECU (' + repr(ecu_serial) + ') is not the same as what is '
          'signed in the manifest itself (' +
          repr(signed_ecu_manifest['signed']['ecu_serial']) + ').')

    # TODO: Consider mechanism for fetching keys from inventorydb itself,
    # rather than always registering them after Director svc starts up.
    if ecu_serial not in self.ecu_public_keys:
      log.info(
          'Validation failed on an ECU Manifest: ECU ' + repr(ecu_serial) +
          ' is not registered.')
      # Raise a fault for the offending ECU's XMLRPC request.
      raise uptane.UnknownECU('The Director is not aware of the given ECU '
          'SERIAL (' + repr(ecu_serial) + '. Manifest rejected. If the ECU is '
          'new, Register the new ECU with its key in order to be able to '
          'submit its manifests.')

    ecu_public_key = self.ecu_public_keys[ecu_serial]

    valid = tuf.keys.verify_signature(
        ecu_public_key,
        signed_ecu_manifest['signatures'][0], # TODO: Fix assumptions.
        signed_ecu_manifest['signed'])

    if not valid:
      log.info(
          'Validation failed on an ECU Manifest: signature is not valid. It'
          'It must be correctly signed by the expected key for that ECU.')
      # Raise a fault for the offending ECU's XMLRPC request.
      raise tuf.BadSignatureError('Sender supplied an invalid signature. '
          'ECU Manifest is unacceptable. If you see this persistently, it is '
          'possible that the Primary is compromised or that there is a man in '
          'the middle attack or misconfiguration.')





  def register_vehicle_manifest(
      self, vin, primary_ecu_serial, signed_vehicle_manifest):
    """
    Saves the vehicle manifest in the InventoryDB, validating first the
    Primary's key on the full vehicle manifest, then each individual ECU
    Manifest's signature.

    If the Primary's signature over the whole Vehicle Manifest is invalid, then
    this raises an error (either tuf.BadSignatureError, uptane.Spoofing, or
    uptane.UnknownECU).

    Otherwise, if any of the individual ECU Manifests are invalid, those
    individual ECU Manifests are discarded, and others are processed. (No
    error is raised - only a warning.)

    Arguments:
      vin: vehicle's unique identifier, uptane.formats.VIN_SCHEMA
      primary_ecu_serial: Primary ECU's unique identifier,
                          uptane.formats.ECU_SERIAL_SCHEMA
      manifest: the vehicle manifest, as specified in the implementation
                specification and compliant with
                uptane.formats.SIGNABLE_ECU_VERSION_MANIFEST_SCHEMA

    Exceptions:

        tuf.BadSignatureError
          if the Primary's signature on the vehicle manifest is invalid
          (An individual Secondary's signature on an ECU Version Manifests
          being invalid does not raise an exception, but instead results in
          a warning and that ECU Version Manifest alone being discarded.)

        uptane.Spoofing
          if the primary_ecu_serial argument does not match the ECU Serial
          for the Primary in the signed Vehicle Version Manifest.
          (As above, an ECU Version Manifest that is wrong in this respect is
          individually discarded with only a warning.)

        uptane.UnknownECU
          if the ECU Serial provided for the Primary is not known to this
          Director.
          (As above, an unknown Secondary ECU in an ECU Version Manifest is
          individually discarded with only a warning.)

        uptane.UnknownVehicle
          if the VIN provided is not known to this Director

    """
    uptane.formats.VIN_SCHEMA.check_match(vin)
    uptane.formats.ECU_SERIAL_SCHEMA.check_match(primary_ecu_serial)
    uptane.formats.SIGNABLE_VEHICLE_VERSION_MANIFEST_SCHEMA.check_match(
        signed_vehicle_manifest)

    if vin not in self.ecus_by_vin:
      raise uptane.UnknownVehicle('Recieved a vehicle manifest purportedly '
          'from a vehicle with a VIN that is not known to this Director.')

    # Process Primary's signature on full manifest here.
    # If it doesn't match expectations, error out here.
    self.validate_primary_certification_in_vehicle_manifest(
        vin, primary_ecu_serial, signed_vehicle_manifest)

    # If the Primary's signature is valid, save the whole vehicle manifest to
    # the inventorydb.
    inventorydb.save_vehicle_manifest(vin, signed_vehicle_manifest)

    log.info(GREEN + ' Received a Vehicle Manifest from Primary ECU ' +
        repr(primary_ecu_serial) + ', with a valid signature from that ECU.' +
        ENDCOLORS)
    # TODO: Note that the above hasn't checked that the signature was from
    # a Primary, just from an ECU. Fix.


    # Validate signatures on and register all individual ECU manifests for each
    # ECU (may have multiple manifests per ECU).
    all_ecu_manifests = \
        signed_vehicle_manifest['signed']['ecu_version_manifests']

    for ecu_serial in all_ecu_manifests:
      ecu_manifests = all_ecu_manifests[ecu_serial]
      for manifest in ecu_manifests:
        try:
          # This calls validate_ecu_manifest and raises appropriate errors,
          # caught below.
          self.register_ecu_manifest(vin, ecu_serial, manifest)
        except uptane.Spoofing as e:
          log.warning(
              RED + 'Discarding a spoofed or malformed ECU Manifest. Error '
              ' from validating that ECU manifest follows:\n' + ENDCOLORS +
              repr(e))
        except uptane.UnknownECU as e:
          log.warning(
              RED + 'Discarding an ECU Manifest from unknown ECU. Error from '
              'validation attempt follows:\n' + ENDCOLORS + repr(e))
        except tuf.BadSignatureError as e:
          log.warning(
              RED + 'Rejecting an ECU Manifest whose signature is invalid, '
              'from within an otherwise valid Vehicle Manifest. Error from '
              'validation attempt follows:\n' + ENDCOLORS + repr(e))





  def validate_primary_certification_in_vehicle_manifest(
      self, vin, primary_ecu_serial, vehicle_manifest):
    """
    Check the Primary's signature on the Vehicle Manifest and any other data
    the Primary is certifying, without diving into the individual ECU Manifests
    in the Vehicle Manifest.

    Raises an exception if there is an issue with the Primary's signature.
    No return value.
    """
    # If args don't match expectations, error out here.
    log.info('Beginning validate_primary_certification_in_vehicle_manifest')
    uptane.formats.VIN_SCHEMA.check_match(vin)
    uptane.formats.ECU_SERIAL_SCHEMA.check_match(primary_ecu_serial)
    uptane.formats.SIGNABLE_VEHICLE_VERSION_MANIFEST_SCHEMA.check_match(
        vehicle_manifest)


    if primary_ecu_serial != vehicle_manifest['signed']['primary_ecu_serial']:
      raise uptane.Spoofing('Received a spoofed or mistaken vehicle manifest: '
          'the supposed origin Primary ECU (' + repr(primary_ecu_serial) + ') '
          'is not the same as what is signed in the vehicle manifest itself ' +
          '(' + repr(vehicle_manifest['signed']['primary_ecu_serial']) + ').')

    # TODO: Consider mechanism for fetching keys from inventorydb itself,
    # rather than always registering them after Director svc starts up.
    if primary_ecu_serial not in self.ecu_public_keys:
      log.debug(
          'Rejecting a vehicle manifest from a Primary ECU whose '
          'key is not registered.')
      # Raise a fault for the offending ECU's XMLRPC request.
      raise uptane.UnknownECU('The Director is not aware of the given Primary '
          'ECU Serial (' + repr(primary_ecu_serial) + '. Manifest rejected. If '
          'the ECU is new, Register the new ECU with its key in order to be '
          'able to submit its manifests.')

    ecu_public_key = self.ecu_public_keys[primary_ecu_serial]

    valid = tuf.keys.verify_signature(
        ecu_public_key,
        vehicle_manifest['signatures'][0], # TODO: Fix assumptions.
        vehicle_manifest['signed'])

    if not valid:
      log.debug(
          'Rejecting a vehicle manifest because the Primary signature on it is '
          'not valid.It must be correctly signed by the expected Primary ECU '
          'key.')
      # Raise a fault for the offending ECU's XMLRPC request.
      raise tuf.BadSignatureError('Sender supplied an invalid signature. '
          'Vehicle Manifest is questionable; discarding. If you see this '
          'persistently, it is possible that there is a man in the middle '
          'attack or misconfiguration.')





  # This is called by the primary through an XMLRPC interface, currently.
  # It will later become unnecessary, as we will only save ecu manifests when
  # saving vehicle manifests.
  def register_ecu_manifest(self, vin, ecu_serial, signed_ecu_manifest):
    """
    """
    # Error out if the signature isn't valid and from the expected party.
    # Also checks argument format.
    self.validate_ecu_manifest(ecu_serial, signed_ecu_manifest)

    # Otherwise, we save it:
    inventorydb.save_ecu_manifest(vin, ecu_serial, signed_ecu_manifest)

    log.debug('Stored a valid ECU manifest from ECU ' + repr(ecu_serial))

    # Alert if there's been a detected attack.
    if signed_ecu_manifest['signed']['attacks_detected']:
      log.warning(
          YELLOW + 'Attacks have been reported by the Secondary ECU ' +
          repr(ecu_serial) + ':\n' +
          signed_ecu_manifest['signed']['attacks_detected'] + ENDCOLORS)



  # Replacing this: don't need separate validate and register calls for
  # vehicle manifests: it's too redundant and not useful enough.
  # # This is called by the primary through an XMLRPC interface, currently.
  # def register_vehicle_manifest(self,
  #     vin, primary_ecu_serial, signed_vehicle_manifest):

  #   # Check argument format.
  #   uptane.formats.VIN_SCHEMA.check_match(vin)
  #   uptane.formats.ECU_SERIAL_SCHEMA.check_match(primary_ecu_serial)

  #   # Error out if the signature isn't valid and from the expected party.
  #   # This call also checks argument format.
  #   self.validate_vehicle_manifest(
  #       vin, primary_ecu_serial, signed_vehicle_manifest)

  #   inventorydb.save_vehicle_manifest(vin, signed_vehicle_manifest)





  def choose_targets_for_vehicle(self, vin):
    """
    Returns a dictionary of target lists, indexed by ECU IDs.

      targets = {
        "ECUID2": [<target_21>],
        "ECUID5": [<target_51>, <target53>],
        ...
      }
      where <target*> is an object conforming to tuf.formats.TARGETFILE_SCHEMA
      and ECUIDs conform to uptane.formats.ECU_SERIAL_SCHEMA.
    """

    # Check the vehicle manifest(s) / data for anything alarming.
    # analyze_vehicle(self, vin)

    # Load the vehicle's repository.



    # ELECT TARGETS HERE.




    # Update the targets in the vehicle's repository
    # vehiclerepo.targets.add_target(...)

    # Write the metadata for this vehicle.
    # vehiclerepo.write()

    # Move the new metadata to the live repo...?
    # Or send straightaway?





  def add_new_vehicle(self, vin, ecu_serials=[]):
    """
    For adding vehicles whose VINs were not provided when this object was
    initialized.

    Note that individual ECUs should also be registered, providing their
    public keys.

    """
    # TODO: The VIN string is manipulated for create_director_repo_for_vehicle,
    # but the string is not manipulated for this addition to ecus_by_vin.
    # Treatment has to be made consistent. (In particular, things like slashes
    # are pruned - or an error is raised when they are detected.)
    uptane.formats.VIN_SCHEMA.check_match(vin)

    for serial in ecu_serials:
      uptane.formats.ECU_SERIAL_SCHEMA.check_match(serial)

    self.ecus_by_vin[vin] = ecu_serials

    self.create_director_repo_for_vehicle(vin)





  def create_director_repo_for_vehicle(self, vin):
    """
    Creates a separate repository object for a given vehicle identifier.
    Each uses the same keys.
    Ideally, each would use the same root.json file, but that will have to
    wait until TUF Augmentation Proposal 5 (when the hash of root.json ceases
    to be included in snapshot.json).

    The name of each repository is the VIN string.

    If the repository already exists, it is overwritten.

    Usage:

      d = uptane.services.director.Director(...)
      d.create_director_repo_for_vehicle(vin)
      d.add_target_for_ecu(vin, ecu, target_filepath)

    These repository objects can be manipulated as described in TUF
    documentation; for example, to produce metadata files afterwards for that
    vehicle:
      d.vehicle_repositories[vin].write()


    # TODO: This may be outside of the scope of the reference implementation,
    # and best to put in the demo code. It's not clear what should live in the
    # reference implementation itself for this....

    """
<<<<<<< HEAD
=======
    WORKING_DIR = getcwd()
    MAIN_REPO_DIR = os.path.join(WORKING_DIR, 'repomain')
    DIRECTOR_REPO_DIR = os.path.join(WORKING_DIR, 'repodirector')
    TARGETS_DIR = os.path.join(MAIN_REPO_DIR, 'targets')
    # DIRECTOR_REPO_HOST = 'http://localhost'
    # DIRECTOR_REPO_PORT = 30301
>>>>>>> 0169f486

    uptane.formats.VIN_SCHEMA.check_match(vin)

    # Repository Tool expects to use the current directory.
    # Figure out if this is impactful and needs to be changed.
    os.chdir(self.director_repos_dir) # <~> Check to see if this edit was finished.

    # Generates absolute path for a subdirectory with name equal to vin,
    # in the current directory, making (relatively) sure that there isn't
    # anything suspect like "../" in the VIN.
    # Then I strip the common prefix back off the absolute path to get a
    # relative path and keep the guarantees.
    # TODO: Clumsy and hacky; fix.
    vin = inventorydb.scrub_filename(vin, self.director_repos_dir)
    vin = os.path.relpath(vin, self.director_repos_dir)

    self.vehicle_repositories[vin] = this_repo = rt.create_new_repository(
        vin, repository_name=vin)


    this_repo.root.add_verification_key(self.key_dirroot_pub)
    this_repo.timestamp.add_verification_key(self.key_dirtime_pub)
    this_repo.snapshot.add_verification_key(self.key_dirsnap_pub)
    this_repo.targets.add_verification_key(self.key_dirtarg_pub)
    this_repo.root.load_signing_key(self.key_dirroot_pri)
    this_repo.timestamp.load_signing_key(self.key_dirtime_pri)
    this_repo.snapshot.load_signing_key(self.key_dirsnap_pri)
    this_repo.targets.load_signing_key(self.key_dirtarg_pri)





  def add_target_for_ecu(self, vin, ecu_serial, target_filepath):
    """
    Add a target to the repository for a vehicle, marked as being for a
    specific ECU.

    The target file at the provided path will be analyzed, and its hashes
    and file length will be saved in target metadata in memory, which will then
    be signed with the appropriate Director keys and written to disk when the
    "write" method is called on the vehicle repository.
    """
    uptane.formats.VIN_SCHEMA.check_match(vin)
    uptane.formats.ECU_SERIAL_SCHEMA.check_match(ecu_serial)
    tuf.formats.RELPATH_SCHEMA.check_match(target_filepath)

    if vin not in self.vehicle_repositories:
      raise uptane.UnknownVehicle('The VIN provided, ' + repr(vin) + ' is not '
          'that of a vehicle known to this Director.')

    elif ecu_serial not in self.ecu_public_keys:
      raise uptane.UnknownECU('The ECU Serial provided, ' + repr(ecu_serial) +
          ' is not that of an ECU known to this Director.')

    self.vehicle_repositories[vin].targets.add_target(
        target_filepath, custom={'ecu_serial': ecu_serial})





  def analyze_vehicle(self, vin):
    """
    Make note of any unusual properties of the vehicle data and manifests.
    For example, try to detect freeze attacks and mix-and-match attacks.
    """
    pass



<|MERGE_RESOLUTION|>--- conflicted
+++ resolved
@@ -39,11 +39,7 @@
 #import asn1_conversion as asn1
 from uptane import GREEN, RED, YELLOW, ENDCOLORS
 
-<<<<<<< HEAD
 import os
-=======
-from six.moves import getcwd
->>>>>>> 0169f486
 
 log = uptane.logging.getLogger('director')
 log.addHandler(uptane.file_handler)
@@ -557,15 +553,6 @@
     # reference implementation itself for this....
 
     """
-<<<<<<< HEAD
-=======
-    WORKING_DIR = getcwd()
-    MAIN_REPO_DIR = os.path.join(WORKING_DIR, 'repomain')
-    DIRECTOR_REPO_DIR = os.path.join(WORKING_DIR, 'repodirector')
-    TARGETS_DIR = os.path.join(MAIN_REPO_DIR, 'targets')
-    # DIRECTOR_REPO_HOST = 'http://localhost'
-    # DIRECTOR_REPO_PORT = 30301
->>>>>>> 0169f486
 
     uptane.formats.VIN_SCHEMA.check_match(vin)
 
