"""
demo_primary.py

Demonstration code handling a Primary client.


Use:

import demo.demo_primary as dp
dp.clean_slate() # also listens, xmlrpc
  At this point, separately, you will need to initialize at least one secondary.
  See demo_secondary use instructions.
dp.generate_signed_vehicle_manifest()
dp.submit_vehicle_manifest_to_director()




"""

import demo
import uptane
import uptane.common # for canonical key construction and signing
import uptane.clients.primary as primary
from uptane import GREEN, RED, YELLOW, ENDCOLORS
import tuf.keys
import tuf.repository_tool as rt
import tuf.client.updater

import os # For paths and makedirs
import shutil # For copyfile
import threading # for the demo listener
import time
import xmlrpc.client
import xmlrpc.server
import six

# Import a CAN communications module for partial-verification Secondaries
import ctypes
libuptane_lib = None # will be loaded later if we are communicating via CAN
# You can ignore this unless you're communicating via CAN
LIBUPTANE_LIBRARY_FNAME = os.path.join(
    uptane.WORKING_DIR, '..', 'libuptane', 'libuptane.so')



# Globals
_client_directory_name = 'temp_primary' # name for this Primary's directory
_vin = '111'
_ecu_serial = '11111'
# firmware_filename = 'infotainment_firmware.txt'


# If True, we will employ the C interface for CAN communications.
use_can_interface = False
# This will be used for the Partial Verification Secondaries that are
# communicating via the CAN bus and running in C.
# Any PV Secondary running in C and communicating across CAN must be listed
# here, or it will be assumed to be a FV Secondary running in Python across IP.
partial_verification_secondaries = {
  # A map of ECU Serial to Secondary ID for Sam's CAN code.
  # This must map correctly to the config file settings on the Primary in Sam's
  # CAN code that specify how to contact the c-Secondaries.
  '30000': 1, # Sam's first PV C Secondary
  '30001': 2  # Sam's second PV C Secondary
}
DATATYPE_IMAGE = 0
DATATYPE_METADATA = 1

# Dynamic globals
current_firmware_fileinfo = {}
primary_ecu = None
ecu_key = None
director_proxy = None
listener_thread = None
most_recent_signed_vehicle_manifest = None


def clean_slate(
    use_new_keys=False,
    client_directory_name=_client_directory_name,
    vin=_vin,
    ecu_serial=_ecu_serial,
    c_interface=False):
  """
  """

  global primary_ecu
  global _client_directory_name
  global _vin
  global _ecu_serial
  global listener_thread
  global use_can_interface

  _client_directory_name = client_directory_name
  _vin = vin
  _ecu_serial = ecu_serial
  use_can_interface = c_interface


  # Load the public timeserver key.
  key_timeserver_pub = demo.import_public_key('timeserver')

  # Generate a trusted initial time for the Primary.
  clock = tuf.formats.unix_timestamp_to_datetime(int(time.time()))
  clock = clock.isoformat() + 'Z'
  tuf.formats.ISO8601_DATETIME_SCHEMA.check_match(clock)

  # Load the private key for this Primary ECU.
  load_or_generate_key(use_new_keys)


<<<<<<< HEAD
  # TODO: Remove old hack assumption about number and name of
  # repositories. Use pinned.json.
  CLIENT_DIR = _client_directory_name
  CLIENT_METADATA_DIR_MAINREPO_CURRENT = os.path.join(CLIENT_DIR, 'metadata', 'mainrepo', 'current')
  CLIENT_METADATA_DIR_MAINREPO_PREVIOUS = os.path.join(CLIENT_DIR, 'metadata', 'mainrepo', 'previous')
  CLIENT_METADATA_DIR_DIRECTOR_CURRENT = os.path.join(CLIENT_DIR, 'metadata', 'director', 'current')
  CLIENT_METADATA_DIR_DIRECTOR_PREVIOUS = os.path.join(CLIENT_DIR, 'metadata', 'director', 'previous')

  # Note that the hosts and ports for the repositories are drawn from
  # pinned.json now. The services (timeserver and the director's
  # submit-manifest service) are still addressed here, though, currently
  # by pulling the constants from their modules directly
  # e.g. timeserver.TIMESERVER_PORT and director.DIRECTOR_SERVER_PORT).
  # Note that despite the vague name, the latter is not the director
  # repository, but a service that receives manifests.

  # Set up the TUF client directories for each repository.
  if os.path.exists(CLIENT_DIR):
    shutil.rmtree(CLIENT_DIR)

  # TODO: <~> Remove assumption about number of repositories. Use pinned.json?
  for d in [
      CLIENT_METADATA_DIR_MAINREPO_CURRENT,
      CLIENT_METADATA_DIR_MAINREPO_PREVIOUS,
      CLIENT_METADATA_DIR_DIRECTOR_CURRENT,
      CLIENT_METADATA_DIR_DIRECTOR_PREVIOUS]:
    os.makedirs(d)

  # Get the root.json file from the mainrepo (would come with this client).
  shutil.copyfile(
      demo.MAIN_REPO_ROOT_FNAME,
      os.path.join(CLIENT_METADATA_DIR_MAINREPO_CURRENT, 'root.json'))

  # Get the root.json file from the director repo (would come with this client).
  shutil.copyfile(
      demo.DIRECTOR_REPO_ROOT_FNAME,
      os.path.join(CLIENT_METADATA_DIR_DIRECTOR_CURRENT, 'root.json'))

  # Add a pinned.json to this client (softlink it from the indicated copy).
  os.symlink(
      create_primary_pinning_file(), #os.path.join(WORKING_DIR, 'pinned.json'),
      os.path.join(CLIENT_DIR, 'metadata', 'pinned.json'))
=======
  # Craft the directory structure for the client directory, including the
  # creation of repository metadata directories, current and previous, putting
  # the pinning.json file in place, etc.
  uptane.common.create_directory_structure_for_client(
      _client_directory_name, demo.DEMO_PINNING_FNAME,
      {demo.MAIN_REPO_NAME: demo.MAIN_REPO_ROOT_FNAME,
      demo.DIRECTOR_REPO_NAME: demo.DIRECTOR_REPO_ROOT_FNAME})
>>>>>>> ec9e3d45

  # Configure tuf with the client's metadata directories (where it stores the
  # metadata it has collected from each repository, in subdirectories).
  tuf.conf.repository_directory = _client_directory_name



  # Initialize a Primary ECU, making a client directory and copying the root
  # file from the repositories.
  primary_ecu = primary.Primary(
      full_client_dir=os.path.join(uptane.WORKING_DIR, _client_directory_name),
      director_repo_name=demo.DIRECTOR_REPO_NAME,
      vin=_vin,
      ecu_serial=_ecu_serial,
      primary_key=ecu_key,
      time=clock,
      timeserver_public_key=key_timeserver_pub)


  if listener_thread is None:
    listener_thread = threading.Thread(target=listen)
    listener_thread.setDaemon(True)
    listener_thread.start()
  print('\n' + GREEN + 'Primary is now listening for messages from ' +
      'Secondaries.' + ENDCOLORS)


  try:
    register_self_with_director()
  except xmlrpc.client.Fault:
    print('Registration with Director failed. Now assuming this Primary is '
        'already registered.')


  if use_can_interface:
    # If we're on a device with a CAN interface that we're going to be using
    # to communicate with Secondaries, then load Sam's libuptane C module.
    # (We use this on the Raspberry Pis with a PiCAN card.)

    global libuptane_lib

    libuptane_lib = ctypes.cdll.LoadLibrary('LIBUPTANE_ROOT_DIR/libuptane.so')

    # Start up the CAN communications client for the Primary.
    libuptane_lib.uptane_init_wrapper()

    status = libuptane_lib.check_status_wrapper()
    print('After initialization, status of c-uptane PV Secondary client is: ' +
        repr(status))


  print(GREEN + '\n Now simulating a Primary that rolled off the assembly line'
      '\n and has never seen an update.' + ENDCOLORS)

  print("Generating this Primary's first Vehicle Version Manifest and sending "
      "it to the Director.")

  generate_signed_vehicle_manifest()
  submit_vehicle_manifest_to_director()





def create_primary_pinning_file():
  """
  Load the template pinned.json file and save a filled in version that, for the
  Director repository, points to a subdirectory intended for this specific
  vehicle.

  Returns the filename of the created file.
  """

  pinnings = json.load(open(demo.DEMO_PRIMARY_PINNING_FNAME, 'r'))

  fname_to_create = os.path.join(
      demo.DEMO_DIR, 'pinned.json_primary_' + demo.get_random_string(5))

  assert 1 == len(pinnings['repositories'][demo.DIRECTOR_REPO_NAME]['mirrors']), 'Config error.'

  mirror = pinnings['repositories'][demo.DIRECTOR_REPO_NAME]['mirrors'][0]
  mirror = mirror.replace('<VIN>', _vin)

  pinnings['repositories'][demo.DIRECTOR_REPO_NAME]['mirrors'][0] = mirror


  with open(fname_to_create, 'w') as fobj:
    json.dump(pinnings, fobj)

  return fname_to_create





def close_can_primary():
  """Only necessary if use_can_interface is True."""
  assert use_can_interface, 'This is only of use if use_can_interface is True.'
  assert libuptane_lib is not None, 'Have not yet loaded libuptane_lib. ' + \
      'Run clean_slate().'

  import libuptane_lib

  libuptane_lib.uptane_finish_wrapper()
  print('C CAN module for Primary has shut down.')





def load_or_generate_key(use_new_keys=False):
  """Load or generate an ECU's private key."""

  global ecu_key

  if use_new_keys:
    demo.generate_key('primary')

  # Load in from the generated files.
  key_pub = demo.import_public_key('primary')
  key_pri = demo.import_private_key('primary')

  ecu_key = uptane.common.canonical_key_from_pub_and_pri(key_pub, key_pri)





def update_cycle():
  """
  """

  global primary_ecu


  #
  # FIRST: TIME
  #

  # First, we'll send the Timeserver a request for a signed time, with the
  # nonces Secondaries have sent us since last time. (This also saves these
  # nonces as "sent" and empties the Primary's list of nonces to send.)
  nonces_to_send = primary_ecu.get_nonces_to_send_and_rotate()

  tserver = xmlrpc.client.ServerProxy(
      'http://' + str(demo.TIMESERVER_HOST) + ':' + str(demo.TIMESERVER_PORT))
  #if not server.system.listMethods():
  #  raise Exception('Unable to connect to server.')

  print('Submitting a request for a signed time to the Timeserver.')

  time_attestation = tserver.get_signed_time(nonces_to_send)

  # This validates the attestation and also saves the time therein (if the
  # attestation was valid). Secondaries can request this from the Primary at
  # will.
  primary_ecu.validate_time_attestation(time_attestation)

  print('Time attestation validated. New time registered.')



  #
  # SECOND: VEHICLE VERSION MANIFEST
  #

  # Generate and send.
  vehicle_manifest = generate_signed_vehicle_manifest()
  submit_vehicle_manifest_to_director(vehicle_manifest)




  #
  # THIRD: DOWNLOAD METADATA AND IMAGES
  #

  # Starting with just the root.json files for the director and mainrepo, and
  # pinned.json, the client will now use TUF to connect to each repository and
  # download/update top-level metadata. This call updates metadata from both
  # repositories.
  # upd.refresh()
  print(GREEN + '\n')
  print(' Now updating top-level metadata from the Director and OEM Repositories'
      '\n    (timestamp, snapshot, root, targets)')
  print('\n' + ENDCOLORS)



  # This will update the Primary's metadata and download images from the
  # Director and OEM Repositories, and create a mapping of assignments from
  # each Secondary ECU to its Director-intended target.
  primary_ecu.primary_update_cycle()

  # All targets have now been downloaded.


  # Generate and submit vehicle manifest.
  generate_signed_vehicle_manifest()
  submit_vehicle_manifest_to_director()






def generate_signed_vehicle_manifest():

  global primary_ecu
  global most_recent_signed_vehicle_manifest

  # Generate and sign a manifest indicating that this ECU has a particular
  # version/hash/size of file2.txt as its firmware.
  most_recent_signed_vehicle_manifest = \
      primary_ecu.generate_signed_vehicle_manifest()





def submit_vehicle_manifest_to_director(signed_vehicle_manifest=None):

  global most_recent_signed_vehicle_manifest

  if signed_vehicle_manifest is None:
    signed_vehicle_manifest = most_recent_signed_vehicle_manifest


  uptane.formats.SIGNABLE_VEHICLE_VERSION_MANIFEST_SCHEMA.check_match(
      signed_vehicle_manifest)
  # TODO: <~> Be sure to update the previous line to indicate an ASN.1
  # version of the ecu_manifest after encoders have been implemented.


  server = xmlrpc.client.ServerProxy(
      'http://' + str(demo.DIRECTOR_SERVER_HOST) + ':' +
      str(demo.DIRECTOR_SERVER_PORT))
  #if not server.system.listMethods():
  #  raise Exception('Unable to connect to server.')

  print("Submitting the Primary's manifest to the Director.")

  server.submit_vehicle_manifest(
      primary_ecu.vin,
      primary_ecu.ecu_serial,
      signed_vehicle_manifest)


  print(GREEN + 'Submission of Vehicle Manifest complete.' + ENDCOLORS)





def register_self_with_director():
  """
  Send the Director a message to register our ECU serial number and Public Key.
  """
  # Connect to the Director
  server = xmlrpc.client.ServerProxy(
    'http://' + str(demo.DIRECTOR_SERVER_HOST) + ':' +
    str(demo.DIRECTOR_SERVER_PORT))

  print('Registering Primary ECU Serial and Key with Director.')
  server.register_ecu_serial(primary_ecu.ecu_serial, primary_ecu.primary_key)
  print(GREEN + 'Primary has been registered with the Director.' + ENDCOLORS)



# This wouldn't be how we'd do it in practice. ECUs would probably be registered
# when put into a vehicle, directly rather than through the Primary.
# def register_secondaries_with_director():
#   """
#   For each of the Secondaries that this Primary is in charge of, send the
#   Director a message registering that Secondary's ECU Serial and public key.
#   """




# def ATTACK_send_corrupt_manifest_to_director():
#   """
#   Attack: MITM w/o key modifies ECU manifest.
#   Modify the ECU manifest without updating the signature.
#   """
#   # Copy the most recent signed ecu manifest.
#   corrupt_signed_manifest = {k:v for (k,v) in most_recent_signed_ecu_manifest.items()}

#   corrupt_signed_manifest['signed']['attacks_detected'] += 'Everything is great, I PROMISE!'
#   #corrupt_signed_manifest['signed']['ecu_serial'] = 'ecu22222'

#   print(YELLOW + 'ATTACK: Corrupted Manifest (bad signature):' + ENDCOLORS)
#   print('   Modified the signed manifest as a MITM, simply changing a value:')
#   print('   The attacks_detected field now reads ' + RED + '"Everything is great, I PROMISE!' + ENDCOLORS)

#   #import xmlrpc.client # for xmlrpc.client.Fault

#   try:
#     primary_ecu.submit_ecu_manifest_to_director(corrupt_signed_manifest)
#   except xmlrpc.client.Fault:
#     print(GREEN + 'Director service REJECTED the fraudulent ECU manifest.' + ENDCOLORS)
#   else:
#     print(RED + 'Director service ACCEPTED the fraudulent ECU manifest!' + ENDCOLORS)
#   # (The Director, in its window, should now indicate that it has received this
#   # manifest. If signature checking for manifests is on, then the manifest is
#   # rejected. Otherwise, it is simply accepted.)




# def ATTACK_send_manifest_with_wrong_sig_to_director():
#   """
#   Attack: MITM w/o key modifies ECU manifest and signs with a different ECU's
#   key.
#   """
#   # Discard the signatures and copy the signed contents of the most recent
#   # signed ecu manifest.
#   corrupt_manifest = {k:v for (k,v) in most_recent_signed_ecu_manifest['signed'].items()}

#   corrupt_manifest['attacks_detected'] += 'Everything is great; PLEASE BELIEVE ME THIS TIME!'

#   signable_corrupt_manifest = tuf.formats.make_signable(corrupt_manifest)
#   uptane.formats.SIGNABLE_ECU_VERSION_MANIFEST_SCHEMA.check_match(
#       signable_corrupt_manifest)

#   # Attacker loads a key she may have (perhaps some other ECU's key)
#   key2_pub = demo.import_public_key('secondary2')
#   key2_pri = demo.import_private_key('secondary2')
#   ecu2_key = uptane.common.canonical_key_from_pub_and_pri(key2_pub, key2_pri)
#   keys = [ecu2_key]

#   # Attacker signs the modified manifest with that other key.
#   signed_corrupt_manifest = uptane.common.sign_signable(
#       signable_corrupt_manifest, keys)
#   uptane.formats.SIGNABLE_ECU_VERSION_MANIFEST_SCHEMA.check_match(
#       signed_corrupt_manifest)

#   #import xmlrpc.client # for xmlrpc.client.Fault

#   try:
#     primary_ecu.submit_ecu_manifest_to_director(signed_corrupt_manifest)
#   except xmlrpc.client.Fault as e:
#     print('Director service REJECTED the fraudulent ECU manifest.')
#   else:
#     print('Director service ACCEPTED the fraudulent ECU manifest!')
#   # (The Director, in its window, should now indicate that it has received this
#   # manifest. If signature checking for manifests is on, then the manifest is
#   # rejected. Otherwise, it is simply accepted.)





def enforce_jail(fname, expected_containing_dir):
  """
  DO NOT ASSUME THAT THIS TEMPORARY FUNCTION IS SECURE.
  """
  # Make sure it's in the expected directory.
  #print('provided arguments: ' + repr(fname) + ' and ' + repr(expected_containing_dir))
  abs_fname = os.path.abspath(os.path.join(expected_containing_dir, fname))
  if not abs_fname.startswith(os.path.abspath(expected_containing_dir)):
    raise ValueError('Expected a filename in directory ' +
        repr(expected_containing_dir) + '. When appending ' + repr(fname) +
        ' to the given directory, the result was not in the given directory.')

  else:
    return abs_fname




def get_image_for_ecu(ecu_serial):
  """
  Behaves differently for partial-verification Secondaries communicating across
  CAN and full-verification Secondaries communicating via xmlrpc.

  For PV Secondaries on CAN:
    Employs C-based libuptane library to send the image binary data to the
    CAN ID noted in configuration as matching the given ECU Serial.

  For FV Secondaries via XMLRPC:
    Returns:
     - filename of the image, relative to the targets directory
     - binary image data in xmlrpc.Binary format
  """

  # Ensure serial is correct format & registered
  primary_ecu._check_ecu_serial(ecu_serial)

  image_fname = primary_ecu.get_image_fname_for_ecu(ecu_serial)

  if image_fname is None:
    print('ECU Serial ' + repr(ecu_serial) + ' requested an image, but this '
        'Primary has no update for that ECU.')
    return None, None

  # If the given ECU is a Partial Verification Secondary operating across a
  # CAN bus, we send the image via an external C CAN library, libuptane.
  if use_can_interface and ecu_serial in SECONDARY_ID_ENUM:

    assert libuptane_lib is not None, 'Have not yet loaded libuptane_lib. ' + \
        'Run clean_slate().'

    can_id = SECONDARY_ID_ENUM[ecu_serial]

    print('Treating requester as partial-verification Secondary. ECU Serial '
        '(' + repr(ecu_serial) + ') appears in mapping of ECUs to CAN IDs. '
        'Corresponding CAN ID is ' + repr(can_id) + '.')

    status = None
    for i in range(3): # Try checking CAN status a few times.
      status = libuptane_lib.check_status_wrapper()
      if status == 1:
        break

    if status != 1:
      raise uptane.Error('Unable to connect via CAN interface after several '
          'tries. Status is ' + repr(status))

    print('Status is ' + repr(status) + '. Sending file.')

    libuptane_lib.send_isotp_file_wrapper(
        can_id, # enum
        DATATYPE_IMAGE,
        image_fname)

    return


  else:
    print('Treating requester as full-verification Secondary without a CAN '
        'interface because the C CAN interface is off or the ECU Serial (' +
        repr(ecu_serial) + ') does not appear in the mapping of ECU Serials '
        'to CAN IDs.')

    assert os.path.exists(image_fname), 'File ' + repr(image_fname) + \
        ' does not exist....'
    binary_data = xmlrpc.client.Binary(open(image_fname, 'rb').read())

    print('Distributing image to ECU ' + repr(ecu_serial))

    # Get relative filename (relative to the client targets directory) so that
    # it can be used as a TUF-style filepath within the targets namespace by
    # the Secondary.
    relative_fname = os.path.relpath(
        image_fname, os.path.join(primary_ecu.full_client_dir, 'targets'))
    return (relative_fname, binary_data)





def get_metadata_for_ecu(ecu_serial, force_partial_verification=False):
  """
  Send a zip archive of the most recent consistent set of the Primary's client
  metadata directory, containing the current, consistent metadata from all
  repositories used.

  If force_partial_verification is True, then even if the request is coming
  from a client that is not on a CAN interface and configured to communicate
  with this Primary via CAN, we will still send partial verification data (just
  the Director's targets.json file).

  <Exceptions>
    uptane.Error
      - if we are set to communicate via CAN interface, but CAN interface is
        not ready

    ... fill in more
  """
  # Ensure serial is correct format & registered
  primary_ecu._check_ecu_serial(ecu_serial)

  # The filename of the file to return.
  fname = None

  # TODO: <~> NO: We can't do it this way. The updater's metadata stored in
  # this fashion is post-validation and without signatures.
  # I may have to just transfer files. Is there not somewhere where I can grab
  # the signed metadata from TUF?
  # See updater.py _update_metadata 2189-2192?
  # The more I look at this, the more it looks like I just need to copy all
  # the files....
  # I'll use zipfile. In Python 2.7.4 and later, it should prevent files from
  # being created outside of the target extraction directory.



  # If we're responding with the file via this XMLRPC call, not across a CAN:
  if not use_can_interface or ecu_serial not in SECONDARY_ID_ENUM:

    if force_partial_verification:
      print('Treating request as a partial-verification Secondary because '
          'force_partial_verification is True, even though the client is not '
          'on a CAN interface.')
      fname = primary_ecu.get_partial_metadata_fname()
    else:
      # If this is a Full Verification Secondary not running on a CAN network,
      # select the full metadata archive.
      print('Treating requester as full-verification Secondary without a CAN '
          'interface because the C CAN interface is off or the ECU Serial (' +
          repr(ecu_serial) + ') does not appear in the mapping of ECU Serials '
          'to CAN IDs.')
      fname = primary_ecu.get_full_metadata_archive_fname()

    if not os.path.exists(fname):
      raise uptane.Error('This Primary does not have a collection of metadata '
          'to distribute to Secondaries.')

    print('Distributing metadata to ECU ' + repr(ecu_serial))

    binary_data = xmlrpc.client.Binary(open(fname, 'rb').read())

    print('Distributing image to ECU ' + repr(ecu_serial))
    return binary_data




  # Otherwise, we're dealing with a Partial Verification Secondary that is
  # running on a CAN network, so it's time to get messy.
  assert use_can_interface and ecu_serial in SECONDARY_ID_ENUM, 'Programming error.'
  assert libuptane_lib is not None, 'Have not yet loaded libuptane_lib. ' + \
      'Run clean_slate().'

  can_id = SECONDARY_ID_ENUM[ecu_serial]

  print('Treating requester as partial-verification Secondary. ECU Serial '
      '(' + repr(ecu_serial) + ') appears in mapping of ECUs to CAN IDs. '
      'Corresponding CAN ID is ' + repr(can_id) + '.')

  fname = primary_ecu.get_partial_metadata_fname()

  print('Trying to send ' + repr(fname) + ' to Secondary with CAN ID ' +
      repr(can_id) + ' and ECU Serial ' + repr(ecu_serial) + ' via CAN '
      'interface.')

  status = None
  for i in range(3): # Try checking CAN status a few times.
    status = libuptane_lib.check_status_wrapper()
    if status == 1:
      break

  if status != 1:
    raise uptane.Error('Unable to connect via CAN interface after several '
        'tries: check_status has not returned 1. Status is ' + repr(status))

  print('Status is ' + repr(status) + '. Sending file.')
  libuptane_lib.send_isotp_file_wrapper(
      can_id, # enum
      DATATYPE_IMAGE,
      fname)
  status = libuptane_lib.check_status_wrapper()
  print('After sending file ' + repr(fname) + ', status of c-uptane PV '
      'Secondary client (' + repr(ecu_serial) + ') is: ' + repr(status))

  return





def get_time_attestation_for_ecu(ecu_serial):
  """
  """
  # Ensure serial is correct format & registered
  primary_ecu._check_ecu_serial(ecu_serial)

  attestation = primary_ecu.get_last_timeserver_attestation()

  if use_can_interface and ecu_serial in SECONDARY_ID_ENUM:

    assert libuptane_lib is not None, 'Have not yet loaded libuptane_lib. ' + \
        'Run clean_slate() to load library and initialize CAN interface.'

    can_id = SECONDARY_ID_ENUM[ecu_serial]

    print('Treating requester as partial-verification Secondary. ECU Serial '
        '(' + repr(ecu_serial) + ') appears in mapping of ECUs to CAN IDs. '
        'Corresponding CAN ID is ' + repr(can_id) + '.')

    #
    #
    # TODO: <~> Right now, the partial verification demo client in C that uses
    # the CAN interface, libuptane, doesn't support sending timeserver
    # attestations over CAN, so we'll skip this until it does.
    #
    #

    print('Skipping send of timeserver attestation via CAN interface because '
        'the CAN code does not support it.')


  else:
    print('Treating requester as full-verification Secondary without a CAN '
        'interface because the C CAN interface is off or the ECU Serial (' +
        repr(ecu_serial) + ') does not appear in the mapping of ECU Serials '
        'to CAN IDs. Sending time attestation back.')

    print('Distributing metadata to ECU ' + repr(ecu_serial))
    return attestation





# Restrict Primary requests to a particular path.
# Must specify RPC2 here for the XML-RPC interface to work.
class RequestHandler(xmlrpc.server.SimpleXMLRPCRequestHandler):
  rpc_paths = ('/RPC2',)





def listen():
  """
  Listens on PRIMARY_SERVER_PORT for xml-rpc calls to functions
  """

  # Create server
  server = xmlrpc.server.SimpleXMLRPCServer(
      (demo.PRIMARY_SERVER_HOST, demo.PRIMARY_SERVER_PORT),
      requestHandler=RequestHandler, allow_none=True)
  #server.register_introspection_functions()

  # Register functions that can be called via XML-RPC, allowing Secondaries to
  # submit ECU Version Manifests, requests timeserver attestations, etc.

  server.register_function(
      primary_ecu.register_ecu_manifest, 'submit_ecu_manifest')

  server.register_function(
      primary_ecu.register_new_secondary, 'register_new_secondary')

  server.register_function(
      primary_ecu.get_last_timeserver_attestation,
      'get_last_timeserver_attestation')

  server.register_function(get_image_for_ecu, 'get_image')

  server.register_function(get_metadata_for_ecu, 'get_metadata')

  server.register_function(
      primary_ecu.update_exists_for_ecu, 'update_exists_for_ecu')


  print('Primary will now listen on port ' + str(demo.PRIMARY_SERVER_PORT))
  server.serve_forever()
<|MERGE_RESOLUTION|>--- conflicted
+++ resolved
@@ -110,50 +110,6 @@
   load_or_generate_key(use_new_keys)
 
 
-<<<<<<< HEAD
-  # TODO: Remove old hack assumption about number and name of
-  # repositories. Use pinned.json.
-  CLIENT_DIR = _client_directory_name
-  CLIENT_METADATA_DIR_MAINREPO_CURRENT = os.path.join(CLIENT_DIR, 'metadata', 'mainrepo', 'current')
-  CLIENT_METADATA_DIR_MAINREPO_PREVIOUS = os.path.join(CLIENT_DIR, 'metadata', 'mainrepo', 'previous')
-  CLIENT_METADATA_DIR_DIRECTOR_CURRENT = os.path.join(CLIENT_DIR, 'metadata', 'director', 'current')
-  CLIENT_METADATA_DIR_DIRECTOR_PREVIOUS = os.path.join(CLIENT_DIR, 'metadata', 'director', 'previous')
-
-  # Note that the hosts and ports for the repositories are drawn from
-  # pinned.json now. The services (timeserver and the director's
-  # submit-manifest service) are still addressed here, though, currently
-  # by pulling the constants from their modules directly
-  # e.g. timeserver.TIMESERVER_PORT and director.DIRECTOR_SERVER_PORT).
-  # Note that despite the vague name, the latter is not the director
-  # repository, but a service that receives manifests.
-
-  # Set up the TUF client directories for each repository.
-  if os.path.exists(CLIENT_DIR):
-    shutil.rmtree(CLIENT_DIR)
-
-  # TODO: <~> Remove assumption about number of repositories. Use pinned.json?
-  for d in [
-      CLIENT_METADATA_DIR_MAINREPO_CURRENT,
-      CLIENT_METADATA_DIR_MAINREPO_PREVIOUS,
-      CLIENT_METADATA_DIR_DIRECTOR_CURRENT,
-      CLIENT_METADATA_DIR_DIRECTOR_PREVIOUS]:
-    os.makedirs(d)
-
-  # Get the root.json file from the mainrepo (would come with this client).
-  shutil.copyfile(
-      demo.MAIN_REPO_ROOT_FNAME,
-      os.path.join(CLIENT_METADATA_DIR_MAINREPO_CURRENT, 'root.json'))
-
-  # Get the root.json file from the director repo (would come with this client).
-  shutil.copyfile(
-      demo.DIRECTOR_REPO_ROOT_FNAME,
-      os.path.join(CLIENT_METADATA_DIR_DIRECTOR_CURRENT, 'root.json'))
-
-  # Add a pinned.json to this client (softlink it from the indicated copy).
-  os.symlink(
-      create_primary_pinning_file(), #os.path.join(WORKING_DIR, 'pinned.json'),
-      os.path.join(CLIENT_DIR, 'metadata', 'pinned.json'))
-=======
   # Craft the directory structure for the client directory, including the
   # creation of repository metadata directories, current and previous, putting
   # the pinning.json file in place, etc.
@@ -161,7 +117,6 @@
       _client_directory_name, demo.DEMO_PINNING_FNAME,
       {demo.MAIN_REPO_NAME: demo.MAIN_REPO_ROOT_FNAME,
       demo.DIRECTOR_REPO_NAME: demo.DIRECTOR_REPO_ROOT_FNAME})
->>>>>>> ec9e3d45
 
   # Configure tuf with the client's metadata directories (where it stores the
   # metadata it has collected from each repository, in subdirectories).
